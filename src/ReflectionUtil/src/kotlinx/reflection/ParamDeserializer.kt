--- conflicted
+++ resolved
@@ -155,13 +155,8 @@
     val names = LinkedHashSet(primaryProperties())
     return names.map { it to propertyValue(it) }.
     filter {it.second != null}.
-<<<<<<< HEAD
-    map { "${it.first}=${URLEncoder.encode(Serialization.serialize(it.second)!!, "UTF-8")}"}.
+    map { "${it.first}=${urlEncode(Serialization.serialize(it.second)!!)}"}.
     join("&")
-=======
-    map { "${it.first}=${urlEncode(Serialization.serialize(it.second)!!)}"}.
-    makeString("&")
->>>>>>> c4e9e996
 
 }
 
