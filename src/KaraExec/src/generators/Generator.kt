package kara.generators

import org.apache.log4j.Logger
import java.io.File
import kara.generators.Permissions
import java.io.*
import java.util.Properties
import kara.config.AppConfig
import generators.templates.*
import com.google.common.io.Files

/** Possbile named tasks that the generator can perform. */
enum class GeneratorTask(val name : String) {
    project: GeneratorTask("project")
    route: GeneratorTask("route")
    view: GeneratorTask("view")
    fun toString() : String {
        return name
    }
}


/**
 * Actually performs the file and directory generation.
 */
class Generator(val appConfig : AppConfig, val task : GeneratorTask, val args : List<String>) {
    val logger = Logger.getLogger("Generator")!!
    val permissions = Permissions()
    var karaHome = ""

    val appPackage : String
        get() = appConfig.appPackage

    /** The app package converted to a path. */
    val appPackagePath : String
        get() = appConfig.appPackage.replace(".", "/")

    /** Some strings used in various templates. */

    var routeSlug: String = ""

    var routeClassName: String = ""

    var viewName : String = ""

    var stylesheetName : String = ""

    var ide = "default"

    var projectName = ""

    /** Executes the generator task. */
    public fun exec() {
        // get the Kara home
        var home = System.getenv("KARA_HOME")
        if (home == null)
            throw RuntimeException("The KARA_HOME environment variable needs to be defined to use generators.")
        karaHome = home!!

        // parse the arguments
        parseArgs()

        when (task) {
            GeneratorTask.project -> {
                // ensure there's a project name
                if (args.size == 0)
                    throw RuntimeException("Need to provide a project name.")
                projectName = args[0]
                execProject(args[0])
            }
            GeneratorTask.route -> {
                // ensure there's a route name
                if (args.size == 0)
                    throw RuntimeException("Need to provide a route name.")
                for (arg in args)
                    execRoute(arg)
            }
            GeneratorTask.view -> {
                // ensure there's a route name and a view name
                if (args.size != 2)
                    throw RuntimeException("Need to provide a route name and a view name.")
                execView(args[0], args[1])
            }
            else -> throw RuntimeException("Unkown generator task ${task.toString()}")
        }
    }

    /** Parses the command line arguments */
    fun parseArgs() {
        for (arg in args) {
            if (arg.contains("=")) { // named argument
                val comps = arg.split("=")
                if (comps.size != 2)
                    throw RuntimeException("Argument $arg is invalid. Must be of the form name=value")
                val name = comps[0].replace("-", "")
                val value = comps[1]
                when (name) {
                    "package", "p" -> {
                        logger.info("Using application package $value")
                        appConfig["kara.appPackage"] = value
                    }
                    "ide", "i" -> {
                        logger.info("Using $value for IDE files")
                        if (value !in "idea") {
                            throw RuntimeException("$value not supported")
                        }
                        ide = value
                    }
                    else -> throw RuntimeException("Unkown generator argument $name")
                }
            }
        }
    }


    /** Executes the task to create a new project. */
    fun execProject(val projectName : String) {
        if (!appConfig.contains("kara.package"))
            appConfig["kara.package"] = projectName

        // create the project root directory
        val projectRoot = File(appConfig.appRoot, projectName)
        if (projectRoot.exists()) {
            permissions.ask("project_overwrite", "$projectRoot already exists and its contents could be overwritten.")
        }
        else {
            logger.info("Creating project directory $projectRoot")
            projectRoot.mkdir()
        }
       appConfig["kara.appRoot"] = projectRoot.toString()

        // setup the project directory structure
        createDir("bin")
        createDir("config")
        createDir("lib")
        createDir("public")
        createDir("public/images")
        createDir("public/javascripts")
        createDir("public/stylesheets")
        createDir("public/system")
        createDir("src")
        createDir("src/$appPackagePath")
        createDir("src/$appPackagePath/routes")
        createDir("src/$appPackagePath/models")
        createDir("src/$appPackagePath/styles")
        createDir("src/$appPackagePath/views")
        createDir("tmp")

        createIDEFiles(ide)
<<<<<<< HEAD
        // copy the necessary libraries
        copyFile("lib/kotlin-runtime.jar", "lib/kotlin-runtime.jar")
        copyFile("modules/core/KaraLib.jar", "lib/KaraLib.jar")

        // render the templates
        renderTemplate(moduleImlTemplate(this), "${appConfig.appPackage}.iml")
        renderTemplate(buildxmlTemplate(this), "build.xml")
        renderTemplate(ivyTemplate(this, projectName), "ivy.xml")
        renderTemplate(appconfigTemplate(this), "config/appconfig.json")
        renderTemplate(appconfigDevelopmentTemplate(this), "config/appconfig.development.json")
        renderTemplate(applicationTemplate(this), "src/$appPackagePath/Application.kt")
=======

        // render the templates
        renderTemplate(buildxmlTemplate(), "build.xml")
        renderTemplate(appconfigTemplate(), "config/appconfig.json")
        renderTemplate(appconfigDevelopmentTemplate(), "config/appconfig.development.json")
        renderTemplate(applicationTemplate(), "src/$appPackagePath/Application.kt")
>>>>>>> 64728b6c

        // make the default routes and view
        execRoute("Home")

        println("\nYour project has been created! Now you're ready to import it into your favorite IDE and start coding.\n")
    }


    /** Executes the task to create a new route. */
    fun execRoute(var routeName: String) {
        routeName = routeName.capitalize()

        routeSlug = routeName.toLowerCase()
        routeClassName = "${routeName}"

        ensureDir("src/$appPackagePath/routes")

        renderTemplate(routeTemplate(), "src/$appPackagePath/routes/${routeClassName}.kt")
        execLayout("Default")
        execView(routeName, "Index")
    }


    /** Executes the task to create a new view. */
    fun execLayout(var name : String) {
        viewName = name.capitalize() + "Layout"
        stylesheetName = name.capitalize() + "Styles"

        ensureDir("src/$appPackagePath/views")
        ensureDir("src/$appPackagePath/styles")

        renderTemplate(layoutTemplate(), "src/$appPackagePath/views/${viewName}.kt")
        renderTemplate(stylesheetTemplate(), "src/$appPackagePath/styles/${stylesheetName}.kt")
    }


    /** Executes the task to create a new view. */
    fun execView(var routeName: String, var vName : String) {
        routeName = routeName.capitalize()
        viewName = "${vName.capitalize()}View"

        routeSlug = routeName.toLowerCase()
        routeClassName = "${routeName}"

        ensureDir("src/$appPackagePath/views")
        ensureDir("src/$appPackagePath/views/$routeSlug")

        val outPath = "src/$appPackagePath/views/$routeSlug/${viewName}.kt"
        var isLanding = routeName == "Home" && vName == "Index"
        renderTemplate(viewTemplate(outPath, isLanding), outPath)
    }


    /** Esures the given relative directory inside the application root exists (it won't warn if it does). */
    fun ensureDir(dir : String) {
        val absDir = File(appConfig.appRoot, dir)
        if (!absDir.exists()) {
            logger.info("Creating directory $absDir")
            absDir.mkdirs()
        }
    }


    /** Creates the given relative directory inside the application root. */
    fun createDir(dir : String) {
        val absDir = File(appConfig.appRoot, dir)
        if (absDir.exists()) {
            permissions.ask("dir_overwrite", "$absDir already exists and its contents could be overwritten.")
        }
        else {
            logger.info("Creating directory $absDir")
            absDir.mkdirs()
        }
    }

    /** Renders a template to the target project. */
    fun renderTemplate(template : String, var outPath : String) {
        // write the template to the file
        val outFile = File(appConfig.appRoot, outPath)
        if (outFile.exists()) {
            permissions.ask("file_overwrite", "$outPath already exists and will be overwritten.")
        }
        logger.info("Creating $outPath")
        outFile.writeText(template, "UTF-8")
    }

    /** Copies the file at srcPath to dstPath */
    fun copyFile(srcPath : String, dstPath : String) {
        val srcFile = File(karaHome, srcPath)
        if (!srcFile.exists())
            throw RuntimeException("File $srcPath does not exist in the Kara distribution")
        val dstFile = File(appConfig.appRoot, dstPath)
        logger.info("Copying file ${srcFile} to ${dstFile}")
        Files.copy(srcFile, dstFile)
    }

    fun createIDEFiles(ide: String) {
           when (ide) {
            "default", "idea" -> createIDEAFiles()
            else -> {
                throw RuntimeException("$ide not supported")
            }
        }
    }
}
<|MERGE_RESOLUTION|>--- conflicted
+++ resolved
@@ -147,26 +147,13 @@
         createDir("tmp")
 
         createIDEFiles(ide)
-<<<<<<< HEAD
-        // copy the necessary libraries
-        copyFile("lib/kotlin-runtime.jar", "lib/kotlin-runtime.jar")
-        copyFile("modules/core/KaraLib.jar", "lib/KaraLib.jar")
-
-        // render the templates
-        renderTemplate(moduleImlTemplate(this), "${appConfig.appPackage}.iml")
-        renderTemplate(buildxmlTemplate(this), "build.xml")
-        renderTemplate(ivyTemplate(this, projectName), "ivy.xml")
-        renderTemplate(appconfigTemplate(this), "config/appconfig.json")
-        renderTemplate(appconfigDevelopmentTemplate(this), "config/appconfig.development.json")
-        renderTemplate(applicationTemplate(this), "src/$appPackagePath/Application.kt")
-=======
 
         // render the templates
         renderTemplate(buildxmlTemplate(), "build.xml")
+        renderTemplate(ivyTemplate(this, projectName), "ivy.xml")
         renderTemplate(appconfigTemplate(), "config/appconfig.json")
         renderTemplate(appconfigDevelopmentTemplate(), "config/appconfig.development.json")
         renderTemplate(applicationTemplate(), "src/$appPackagePath/Application.kt")
->>>>>>> 64728b6c
 
         // make the default routes and view
         execRoute("Home")
